/*
Copyright 2021 Google LLC.

Licensed under the Apache License, Version 2.0 (the "License");
you may not use this file except in compliance with the License.
You may obtain a copy of the License at

    http://www.apache.org/licenses/LICENSE-2.0

Unless required by applicable law or agreed to in writing, software
distributed under the License is distributed on an "AS IS" BASIS,
WITHOUT WARRANTIES OR CONDITIONS OF ANY KIND, either express or implied.
See the License for the specific language governing permissions and
limitations under the License.
*/

package controllers

import (
	"path/filepath"
	"testing"

	. "github.com/onsi/ginkgo"
	. "github.com/onsi/gomega"
	corev1 "k8s.io/api/core/v1"
	"k8s.io/client-go/kubernetes/scheme"
	"k8s.io/client-go/rest"
	ctrl "sigs.k8s.io/controller-runtime"
	"sigs.k8s.io/controller-runtime/pkg/client"
	"sigs.k8s.io/controller-runtime/pkg/envtest"
	"sigs.k8s.io/controller-runtime/pkg/envtest/printer"
	logf "sigs.k8s.io/controller-runtime/pkg/log"
	"sigs.k8s.io/controller-runtime/pkg/log/zap"
	//+kubebuilder:scaffold:imports
)

// These tests use Ginkgo (BDD-style Go testing framework). Refer to
// http://onsi.github.io/ginkgo/ to learn more about Ginkgo.

var cfg *rest.Config
var k8sClient client.Client
var k8sManager ctrl.Manager
var testEnv *envtest.Environment

func TestAPIs(t *testing.T) {
	RegisterFailHandler(Fail)

	RunSpecsWithDefaultAndCustomReporters(t,
		"Controller Suite",
		[]Reporter{printer.NewlineReporter{}})
}

var _ = BeforeSuite(func() {
	logf.SetLogger(zap.New(zap.WriteTo(GinkgoWriter), zap.UseDevMode(true)))

	By("bootstrapping test environment")
	testEnv = &envtest.Environment{
		CRDDirectoryPaths:     []string{filepath.Join("..", "config", "crd", "bases")},
		ErrorIfCRDPathMissing: false,
	}

	cfg, err := testEnv.Start()
	Expect(err).NotTo(HaveOccurred())
	Expect(cfg).NotTo(BeNil())

	err = corev1.AddToScheme(scheme.Scheme)
	Expect(err).NotTo(HaveOccurred())

	//+kubebuilder:scaffold:scheme

	k8sClient, err = client.New(cfg, client.Options{Scheme: scheme.Scheme})
	Expect(err).NotTo(HaveOccurred())
	Expect(k8sClient).NotTo(BeNil())

<<<<<<< HEAD
	k8sManager, err := ctrl.NewManager(cfg, ctrl.Options{
		Scheme: scheme.Scheme,
	})
	Expect(err).ToNot(HaveOccurred())

	err = (&ServiceReconciler{
		Client:              k8sManager.GetClient(),
		BackendController:   &BackendController{},
		Recorder:            k8sManager.GetEventRecorderFor("autoneg-controller"),
		Log:                 ctrl.Log.WithName("controllers").WithName("Service"),
		ServiceNameTemplate: serviceNameTemplate,
		AllowServiceName:    true,
	}).SetupWithManager(k8sManager)
	Expect(err).ToNot(HaveOccurred())

	go func() {
		defer GinkgoRecover()
		err = k8sManager.Start(ctrl.SetupSignalHandler())
		Expect(err).ToNot(HaveOccurred())
	}()

	close(done)
=======
>>>>>>> 0bbc55fc
}, 60)

var _ = AfterSuite(func() {
	By("tearing down the test environment")
	err := testEnv.Stop()
	Expect(err).NotTo(HaveOccurred())
})<|MERGE_RESOLUTION|>--- conflicted
+++ resolved
@@ -72,7 +72,6 @@
 	Expect(err).NotTo(HaveOccurred())
 	Expect(k8sClient).NotTo(BeNil())
 
-<<<<<<< HEAD
 	k8sManager, err := ctrl.NewManager(cfg, ctrl.Options{
 		Scheme: scheme.Scheme,
 	})
@@ -95,8 +94,6 @@
 	}()
 
 	close(done)
-=======
->>>>>>> 0bbc55fc
 }, 60)
 
 var _ = AfterSuite(func() {
